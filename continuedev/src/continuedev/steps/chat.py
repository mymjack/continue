import json
from typing import Any, Coroutine, List

from pydantic import Field

from .main import EditHighlightedCodeStep
from .core.core import MessageStep
from ..core.main import FunctionCall, Models
from ..core.main import ChatMessage, Step, step_to_json_schema
from ..core.sdk import ContinueSDK
import openai
import os
from dotenv import load_dotenv
from directory_tree import display_tree

load_dotenv()
OPENAI_API_KEY = os.getenv("OPENAI_API_KEY")
openai.api_key = OPENAI_API_KEY


class SimpleChatStep(Step):
    name: str = "Generating Response..."
    manage_own_chat_context: bool = True
    description: str = ""
    messages: List[ChatMessage] = None

    async def run(self, sdk: ContinueSDK):
        completion = ""
        messages = self.messages or await sdk.get_chat_context()
<<<<<<< HEAD
        async for chunk in sdk.models.default.stream_chat(messages, temperature=0.5):
            if sdk.current_step_was_deleted():
                return

            if "content" in chunk:
                self.description += chunk["content"]
                completion += chunk["content"]
                await sdk.update_ui()
=======

        generator = sdk.models.gpt4.stream_chat(messages, temperature=0.5)
        try:
            async for chunk in generator:
                if sdk.current_step_was_deleted():
                    # So that the message doesn't disappear
                    self.hide = False
                    return

                if "content" in chunk:
                    self.description += chunk["content"]
                    completion += chunk["content"]
                    await sdk.update_ui()
        finally:
            await generator.aclose()
>>>>>>> a4a81562

        self.name = (await sdk.models.gpt35.complete(
            f"Write a short title for the following chat message: {self.description}")).strip()

        if self.name.startswith('"') and self.name.endswith('"'):
            self.name = self.name[1:-1]

        self.chat_context.append(ChatMessage(
            role="assistant",
            content=completion,
            summary=self.name
        ))


class AddFileStep(Step):
    name: str = "Add File"
    description = "Add a file to the workspace. Should always view the directory tree before this."
    filename: str
    file_contents: str

    async def describe(self, models: Models) -> Coroutine[Any, Any, Coroutine[str, None, None]]:
        return f"Added a file named `{self.filename}` to the workspace."

    async def run(self, sdk: ContinueSDK):
        await sdk.add_file(self.filename, self.file_contents)

        await sdk.ide.setFileOpen(os.path.join(sdk.ide.workspace_directory, self.filename))


class DeleteFileStep(Step):
    name: str = "Delete File"
    description = "Delete a file from the workspace."
    filename: str

    async def describe(self, models: Models) -> Coroutine[Any, Any, Coroutine[str, None, None]]:
        return f"Deleted a file named `{self.filename}` from the workspace."

    async def run(self, sdk: ContinueSDK):
        await sdk.delete_file(self.filename)


class AddDirectoryStep(Step):
    name: str = "Add Directory"
    description = "Add a directory to the workspace."
    directory_name: str

    async def describe(self, models: Models) -> Coroutine[Any, Any, Coroutine[str, None, None]]:
        return f"Added a directory named `{self.directory_name}` to the workspace."

    async def run(self, sdk: ContinueSDK):
        try:
            await sdk.add_directory(self.directory_name)
        except FileExistsError:
            self.description = f"Directory {self.directory_name} already exists."


class RunTerminalCommandStep(Step):
    name: str = "Run Terminal Command"
    description: str = "Run a terminal command."
    command: str

    async def run(self, sdk: ContinueSDK):
        self.description = f"Copy this command and run in your terminal:\n\n```bash\n{self.command}\n```"


class ViewDirectoryTreeStep(Step):
    name: str = "View Directory Tree"
    description: str = "View the directory tree to learn which folder and files exist. You should always do this before adding new files."

    async def describe(self, models: Models) -> Coroutine[Any, Any, Coroutine[str, None, None]]:
        return f"Viewed the directory tree."

    async def run(self, sdk: ContinueSDK):
        self.description = f"```\n{display_tree(sdk.ide.workspace_directory, True, max_depth=2)}\n```"


class EditFileStep(Step):
    name: str = "Edit File"
    description: str = "Edit a file in the workspace that is not currently open."
    filename: str = Field(
        ..., description="The name of the file to edit.")
    instructions: str = Field(
        ..., description="The instructions to edit the file.")
    hide: bool = True

    async def run(self, sdk: ContinueSDK):
        await sdk.edit_file(self.filename, self.instructions)


class ChatWithFunctions(Step):
    user_input: str
    functions: List[Step] = [AddFileStep(filename="", file_contents=""),
                             EditFileStep(filename="", instructions=""),
                             EditHighlightedCodeStep(user_input=""),
                             ViewDirectoryTreeStep(), AddDirectoryStep(directory_name=""),
                             DeleteFileStep(filename=""), RunTerminalCommandStep(command="")]
    name: str = "Input"
    manage_own_chat_context: bool = True
    description: str = ""
    hide: bool = True

    async def run(self, sdk: ContinueSDK):
        await sdk.update_ui()

        step_name_step_class_map = {
            step.name.replace(" ", ""): step.__class__ for step in self.functions}

        functions = [step_to_json_schema(
            function) for function in self.functions]

        self.chat_context.append(ChatMessage(
            role="user",
            content=self.user_input,
            summary=self.user_input
        ))

        last_function_called_index_in_history = None
        last_function_called_name = None
        last_function_called_params = None
        while True:
            was_function_called = False
            func_args = ""
            func_name = ""
            msg_content = ""
            msg_step = None

            async for msg_chunk in sdk.models.gpt350613.stream_chat(await sdk.get_chat_context(), functions=functions):
                if sdk.current_step_was_deleted():
                    return

                if "content" in msg_chunk and msg_chunk["content"] is not None:
                    msg_content += msg_chunk["content"]
                    # if last_function_called_index_in_history is not None:
                    #     while sdk.history.timeline[last_function_called_index].step.hide:
                    #         last_function_called_index += 1
                    #     sdk.history.timeline[last_function_called_index_in_history].step.description = msg_content
                    if msg_step is None:
                        msg_step = MessageStep(
                            name="Chat",
                            message=msg_chunk["content"]
                        )
                        await sdk.run_step(msg_step)
                    else:
                        msg_step.description = msg_content
                    await sdk.update_ui()
                elif "function_call" in msg_chunk or func_name != "":
                    was_function_called = True
                    if "function_call" in msg_chunk:
                        if "arguments" in msg_chunk["function_call"]:
                            func_args += msg_chunk["function_call"]["arguments"]
                        if "name" in msg_chunk["function_call"]:
                            func_name += msg_chunk["function_call"]["name"]

            if not was_function_called:
                self.chat_context.append(ChatMessage(
                    role="assistant",
                    content=msg_content,
                    summary=msg_content
                ))
                break
            else:
                last_function_called = func_name
                if func_name == "python" and "python" not in step_name_step_class_map:
                    # GPT must be fine-tuned to believe this exists, but it doesn't always
                    func_name = "EditHighlightedCodeStep"
                    func_args = json.dumps({"user_input": self.user_input})
                    # self.chat_context.append(ChatMessage(
                    #     role="assistant",
                    #     content=None,
                    #     function_call=FunctionCall(
                    #         name=func_name,
                    #         arguments=func_args
                    #     ),
                    #     summary=f"Called function {func_name}"
                    # ))
                    # self.chat_context.append(ChatMessage(
                    #     role="user",
                    #     content="The 'python' function does not exist. Don't call it. Try again to call another function.",
                    #     summary="'python' function does not exist."
                    # ))
                    # msg_step.hide = True
                    # continue
                # Call the function, then continue to chat
                func_args = "{}" if func_args == "" else func_args
                try:
                    fn_call_params = json.loads(func_args)
                except json.JSONDecodeError:
                    raise Exception(
                        "The model returned invalid JSON. Please try again")
                self.chat_context.append(ChatMessage(
                    role="assistant",
                    content=None,
                    function_call=FunctionCall(
                        name=func_name,
                        arguments=func_args
                    ),
                    summary=f"Called function {func_name}"
                ))
                last_function_called_index_in_history = sdk.history.current_index + 1
                if func_name not in step_name_step_class_map:
                    raise Exception(
                        f"The model tried to call a function ({func_name}) that does not exist. Please try again.")

                # if func_name == "AddFileStep":
                #     step_to_run.hide = True
                #     self.description += f"\nAdded file `{func_args['filename']}`"
                # elif func_name == "AddDirectoryStep":
                #     step_to_run.hide = True
                #     self.description += f"\nAdded directory `{func_args['directory_name']}`"
                # else:
                #     self.description += f"\n`Running function {func_name}`\n\n"
                if func_name == "EditHighlightedCodeStep":
                    fn_call_params["user_input"] = self.user_input
                elif func_name == "EditFile":
                    fn_call_params["instructions"] = self.user_input

                step_to_run = step_name_step_class_map[func_name](
                    **fn_call_params)
                if last_function_called_name is not None and last_function_called_name == func_name and last_function_called_params is not None and last_function_called_params == fn_call_params:
                    # If it's calling the same function more than once in a row, it's probably looping and confused
                    return
                last_function_called_name = func_name
                last_function_called_params = fn_call_params

                await sdk.run_step(step_to_run)
                await sdk.update_ui()<|MERGE_RESOLUTION|>--- conflicted
+++ resolved
@@ -27,18 +27,8 @@
     async def run(self, sdk: ContinueSDK):
         completion = ""
         messages = self.messages or await sdk.get_chat_context()
-<<<<<<< HEAD
-        async for chunk in sdk.models.default.stream_chat(messages, temperature=0.5):
-            if sdk.current_step_was_deleted():
-                return
-
-            if "content" in chunk:
-                self.description += chunk["content"]
-                completion += chunk["content"]
-                await sdk.update_ui()
-=======
-
-        generator = sdk.models.gpt4.stream_chat(messages, temperature=0.5)
+
+        generator = sdk.models.default.stream_chat(messages, temperature=0.5)
         try:
             async for chunk in generator:
                 if sdk.current_step_was_deleted():
@@ -52,7 +42,6 @@
                     await sdk.update_ui()
         finally:
             await generator.aclose()
->>>>>>> a4a81562
 
         self.name = (await sdk.models.gpt35.complete(
             f"Write a short title for the following chat message: {self.description}")).strip()
